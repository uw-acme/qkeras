# Copyright 2019 Google LLC
#
#
# Licensed under the Apache License, Version 2.0 (the "License");
# you may not use this file except in compliance with the License.
# You may obtain a copy of the License at
#
#     http://www.apache.org/licenses/LICENSE-2.0
#
# Unless required by applicable law or agreed to in writing, software
# distributed under the License is distributed on an "AS IS" BASIS,
# WITHOUT WARRANTIES OR CONDITIONS OF ANY KIND, either express or implied.
# See the License for the specific language governing permissions and
# limitations under the License.
# ==============================================================================
"""Test activation from qlayers.py."""
from __future__ import absolute_import
from __future__ import division
from __future__ import print_function
import numpy as np
from numpy.testing import assert_allclose

import pytest
from tensorflow.keras import backend as K

from qkeras import set_internal_sigmoid
from qkeras import binary
from qkeras import hard_sigmoid
from qkeras import quantized_bits
from qkeras import quantized_po2
from qkeras import quantized_relu
from qkeras import quantized_relu_po2
from qkeras import quantized_sigmoid
from qkeras import quantized_tanh
from qkeras import smooth_sigmoid
from qkeras import stochastic_binary
from qkeras import stochastic_ternary
from qkeras import ternary
<<<<<<< HEAD
from qkeras.quantizers import _default_sigmoid_type

=======
from qkeras import quantized_hswish
>>>>>>> a4477231

@pytest.mark.parametrize(
    'bits, max_value, use_stochastic_rounding, quadratic_approximation, '
    'log2_rounding, test_values, expected_values', [
        # bits=4 without max_value. Therefore the max exponent is 4 when
        # quadratic approximiation is enabled. The max and min values from this
        # quantization function are 16 and -16 respectively.
        (
            4,
            None,
            0,
            1,
            "rnd",
            np.array(
                [[-10.0, -0.25, 0.25, 1.0, 1.99, 2.0, 5.0, 10.0, 16.0, 32.0]],
                dtype=K.floatx()),
            np.array(
                [[-16.0, -0.25, 0.25, 1.0, 1.0, 1.0, 4.0, 16.0, 16.0, 16.0]],
                dtype=K.floatx()),
        ),
        # bits=3. The minimum exponent is -4. Therefore, the smallest absolute
        # value is 0.0625 in this quantization. The max absolute value is 0.5,
        # which is specified by the second input argument.
        (
            3,
            0.5,
            0,
            0,
            "rnd",
            np.array([[-7, -0.12, -0.03, 0.01, 5]], dtype=K.floatx()),
            np.array([[-0.5, -0.125, -0.0625, 0.0625, 0.5]], dtype=K.floatx()),
        ),
        (8, None, 0, 0, "rnd",
         np.array(
             [[-3, -2, -1.5, -0.5, -0.033, 0.5, 0.667, 1, 1.5, 4, 10]],
             dtype=K.floatx()),
         np.array(
             [[-4, -2, -2, -0.5, -0.03125, 0.5, 0.5, 1, 2, 4, 8]],
             dtype=K.floatx()),
        ),
        (4, None, 0, 0, "rnd",
         np.array(
             [[-16, -7, -0.12, -0.03, 0, 0.01, 5, 10]],
             dtype=K.floatx()),
         np.array(
             [[-8, -8, -0.125, -0.0625, 0.0625, 0.0625, 4, 8]],
             dtype=K.floatx()),
        ),
        (3, 0.5, 0, 0, "rnd",
         np.array([[-7, -0.12, -0.03, 0.01, 5]], dtype=K.floatx()),
         np.array([[-0.5, -0.125, -0.0625, 0.0625, 0.5]], dtype=K.floatx()),
        ),
        (4, 4, 0, 0, "rnd",
         np.array([[-7, -0.12, -0.03, 0, 0.01, 5]], dtype=K.floatx()),
         np.array([[-4, -0.125, -0.0625, 0.0625, 0.0625, 4]], dtype=K.floatx()),
        ),
        (4, None, 0, 1, "rnd",
         np.array(
             [[0.01, 0.03, 0.06, 0.5, 1, 2, 5, 10, 16, 32]],
             dtype=K.floatx()),
         np.array(
             [[0.015625, 0.015625, 0.0625, 0.25, 1, 1, 4, 16, 16, 16]],
             dtype=K.floatx()),
        ),
        (4, None, 0, 1, "rnd",
         np.array(
             [[-32, -16, -10, -5, -2, -1, -0.5, -0.03, -0.01]],
             dtype=K.floatx()),
         np.array(
             [[-16, -16, -16, -4, -1, -1, -0.25, -0.015625, -0.015625]],
             dtype=K.floatx()),
        ),
        (4, None, 0, 1, "floor",
         np.array(
             [[-32, -16, -10, -5, -2, -1, -0.5, -0.03, -0.01]],
             dtype=K.floatx()),
         np.array(
             [[-16, -16, -16, -4, -1, -1, -0.25, -0.015625, -0.015625]],
             dtype=K.floatx()),
        ),
    ])
def test_quantized_po2(bits,
                       max_value,
                       use_stochastic_rounding,
                       quadratic_approximation,
                       log2_rounding,
                       test_values,
                       expected_values):
  """Test quantized_po2 function."""
  x = K.placeholder(ndim=2)
  f = K.function([x], [quantized_po2(bits, max_value, use_stochastic_rounding,
                                     quadratic_approximation)(x)])
  result = f([test_values])[0]
  assert_allclose(result, expected_values, rtol=1e-05, atol=1e-05)


@pytest.mark.parametrize(
    'bits, max_value, use_stochastic_rounding, quadratic_approximation, ' +
    'test_values, expected_values',
    [
        # bits=3 without max_value. Therefore the max exponent is 4 when
        # quadratic approximiation is enabled. The max value from this
        # quantization function is 16. For the negative value, relu enforce it
        # to be the minimum value of this quantization function, which is 2**-4.
        (
            3,
            None,
            0,
            1,
            np.array(
                [[-10.0, -0.25, 0.25, 1.0, 1.99, 2.01, 5.0, 10.0, 16.0, 32.0]],
                dtype=K.floatx()),
            np.array(
                [[0.0625, 0.0625, 0.25, 1.0, 1.0, 4.0, 4.0, 16.0, 16.0, 16.0]],
                dtype=K.floatx()),
        ),
        # bits=3. The minimum exponent is -4. Therefore, the smallest absolute
        # value is 0.0625 in this quantization. The max absolute value is 4,
        # which is specified by the second input argument.
        (3, 4, 0, 0,
         np.array([[-7.0, -0.12, -0.03, 0, 0.01, 5.0]], dtype=K.floatx()),
         np.array([[0.0625, 0.0625, 0.0625, 0.0625, 0.0625, 4.0]],
                  dtype=K.floatx())
        ),

        (8, None, 0, 0,
         np.array([[-0.033, 0.5, 0.667, 1, 1.5, 4, 10]], dtype=K.floatx()),
         np.array([[2**(-2**7), 0.5, 0.5, 1, 2, 4, 8]], dtype=K.floatx()),
        ),
        (3, None, 0, 0,
         np.array(
             [[-16.0, -7.0, -0.12, -0.03, 0, 0.01, 5.0, 10.0]],
             dtype=K.floatx()),
         np.array(
             [[0.0625, 0.0625, 0.0625, 0.0625, 0.0625, 0.0625, 4.0, 8.0]],
             dtype=K.floatx()),
        ),
        (2, 0.5, 0, 0,
         np.array([[-7.0, -0.12, -0.03, 0.01, 5.0]], dtype=K.floatx()),
         np.array([[0.0625, 0.0625, 0.0625, 0.0625, 0.5]], dtype=K.floatx()),
        ),
        (3, 4, 0, 0,
         np.array(
             [[-7.0, -0.12, -0.03, 0, 0.01, 5.0]],
             dtype=K.floatx()),
         np.array(
             [[0.0625, 0.0625, 0.0625, 0.0625, 0.0625, 4.0]],
             dtype=K.floatx()),
        ),
        (3, None, 0, 1,
         np.array(
             [[0.01, 0.03, 0.06, 0.5, 1, 2, 5, 10, 16, 32]],
             dtype=K.floatx()),
         np.array(
             [[0.015625, 0.015625, 0.0625, 0.25, 1, 1, 4, 16, 16, 16]],
             dtype=K.floatx()),
        ),
    ])
def test_quantized_relu_po2(bits,
                            max_value,
                            use_stochastic_rounding,
                            quadratic_approximation,
                            test_values,
                            expected_values):
  """Test quantized_po2 function."""
  x = K.placeholder(ndim=2)
  f = K.function([x],
                 [quantized_relu_po2(bits, max_value, 0,
                                     use_stochastic_rounding,
                                     quadratic_approximation)(x)])
  result = f([test_values])[0]
  assert_allclose(result, expected_values, rtol=1e-05, atol=1e-05)


def test_smooth_sigmoid():
  """Test smooth_sigmoid function."""
  test_values = np.array(
      [[-3.0, -2.0, -1.0, -0.5, 0.005, 0.0, 0.005, 0.5, 1, 4, 10]],
      dtype=K.floatx())

  def ref_smooth_sigmoid(y):
    x = 0.1875 * y + 0.5
    z = 0.0 if x <= 0.0 else (1.0 if x >= 1.0 else x)
    return z

  sigmoid = np.vectorize(ref_smooth_sigmoid)
  x = K.placeholder(ndim=2)
  f = K.function([x], [smooth_sigmoid(x)])
  result = f([test_values])[0]
  expected = sigmoid(test_values)
  assert_allclose(result, expected, rtol=1e-05)


def test_hard_sigmoid():
  """Test hard_sigmoid function."""
  test_values = np.array(
      [[-3.0, -2.0, -1.0, -0.5, 0.005, 0.0, 0.005, 0.5, 1, 4, 10]],
      dtype=K.floatx())

  def ref_hard_sigmoid(y):
    x = 0.5 * y + 0.5
    z = 0.0 if x <= 0.0 else (1.0 if x >= 1.0 else x)
    return z

  sigmoid = np.vectorize(ref_hard_sigmoid)

  x = K.placeholder(ndim=2)
  f = K.function([x], [hard_sigmoid(x)])
  result = f([test_values])[0]
  expected = sigmoid(test_values)
  assert_allclose(result, expected, rtol=1e-05)


@pytest.mark.parametrize(
    'bits, sigmoid_type, use_real_sigmoid, test_values, expected_values', [
        (
            6,
            "hard",
            False,
            np.array(
                [[-1., -0.75, -0.5, -0.25,  0.,  0.25,  0.5,  0.75]],
                dtype=K.floatx()),
            np.array([[0.015625, 0.125, 0.25, 0.375, 0.5, 0.625, 0.75, 0.875]],
                     dtype=K.floatx()),
        ),
        (
            6,
            "smooth",
            False,
            np.array(
                [[-1., -0.75, -0.5, -0.25,  0.,  0.25,  0.5,  0.75]],
                dtype=K.floatx()),
            np.array([[0.3125, 0.359375, 0.40625, 0.453125, 0.5, 0.546875, 0.59375, 0.640625]],
                     dtype=K.floatx()),
        ),
        (
            6,
            "real",
            True,
            np.array(
                [[-1., -0.75, -0.5, -0.25,  0.,  0.25,  0.5,  0.75]],
                dtype=K.floatx()),
            np.array([[0.265625, 0.328125, 0.375, 0.4375, 0.5, 0.5625, 0.625, 0.671875]],
                     dtype=K.floatx()),
        ),
    ])
def test_quantized_sigmoid(bits, sigmoid_type, use_real_sigmoid, test_values, expected_values):
  """Test quantized_sigmoid function with three different sigmoid variants."""

  set_internal_sigmoid(sigmoid_type)
  x = K.placeholder(ndim=2)
  f = K.function([x], [quantized_sigmoid(bits, use_real_sigmoid=use_real_sigmoid)(x)])
  set_internal_sigmoid(_default_sigmoid_type)

  result = f([test_values])[0]
  assert_allclose(result, expected_values, rtol=1e-05)


@pytest.mark.parametrize(
    'bits, sigmoid_type, use_real_sigmoid, test_values, expected_values', [
        (
            4,
            "hard",
            False,
            np.array(
                [-15,  15],
                dtype=K.floatx()),
            np.array([0.0625, 0.9375],
                     dtype=K.floatx()),
        ),
        (
            4,
            "smooth",
            False,
            np.array(
                [-15,  15],
                dtype=K.floatx()),
            np.array([0.0625, 0.9375],
                     dtype=K.floatx()),
        ),
        (
            4,
            "real",
            True,
            np.array(
                [-15,  15],
                dtype=K.floatx()),
            np.array([0.0625, 0.9375],
                     dtype=K.floatx()),
        ),
    ])
def test_quantized_sigmoid_limits(bits, sigmoid_type, use_real_sigmoid, test_values, expected_values):
  """Test the min and max values of quantized_sigmoid function with three different sigmoid variants."""

  set_internal_sigmoid(sigmoid_type)
  x = K.placeholder(ndim=2)
  f = K.function([x], [quantized_sigmoid(bits, use_real_sigmoid=use_real_sigmoid)(x)])
  set_internal_sigmoid(_default_sigmoid_type)

  result = f([test_values])[0]
  min_max = np.array(
                    [quantized_sigmoid(bits, use_real_sigmoid=use_real_sigmoid).min(),
                     quantized_sigmoid(bits, use_real_sigmoid=use_real_sigmoid).max()])

  assert_allclose(result, expected_values, rtol=1e-05)
  assert_allclose(result, min_max, rtol=1e-05)


@pytest.mark.parametrize(
    'bits, use_real_tanh, test_values, expected_values', [
        (
            4,
            False,
            np.array(
                [[-1., -0.75, -0.5, -0.25,  0.,  0.25,  0.5,  0.75]],
                dtype=K.floatx()),
            np.array([[-0.875, -0.75, -0.5, -0.25,  0.,  0.25,  0.5,  0.75]],
                     dtype=K.floatx()),
        ),
        (
            4,
            True,
            np.array(
                [[-1., -0.75, -0.5, -0.25,  0.,  0.25,  0.5,  0.75]],
                dtype=K.floatx()),
            np.array([[-0.75, -0.625, -0.5, -0.25,  0.,  0.25,  0.5,  0.625]],
                     dtype=K.floatx()),
        )
    ])
def test_quantized_tanh(bits, use_real_tanh, test_values, expected_values):
  """Test quantized_sigmoid function with three different sigmoid variants."""
  # store previous sigmoid type

  set_internal_sigmoid('hard')
  x = K.placeholder(ndim=2)
  f = K.function([x], [quantized_tanh(bits, use_real_tanh=use_real_tanh)(x)])
  set_internal_sigmoid(_default_sigmoid_type)

  result = f([test_values])[0]
  assert_allclose(result, expected_values, rtol=1e-05)


@pytest.mark.parametrize(
    'bits, sigmoid_type, use_real_tanh, test_values, expected_values', [
        (
            4,
            "hard",
            False,
            np.array(
                [-15, 15],
                dtype=K.floatx()),
            np.array([-0.875, 0.875],
                     dtype=K.floatx()),
        ),
        (
            4,
            "smooth",
            False,
            np.array(
                [-15, 15],
                dtype=K.floatx()),
            np.array([-0.875, 0.875],
                     dtype=K.floatx()),
        ),
        (
            4,
            "real",
            True,
            np.array(
                [-15, 15],
                dtype=K.floatx()),
            np.array([-0.875, 0.875],
                     dtype=K.floatx()),
        ),
    ])
def test_quantized_tanh_limits(bits, sigmoid_type, use_real_tanh, test_values, expected_values):
  """Test the min and max values of quantized_tanh function with three different sigmoid variants."""

  set_internal_sigmoid(sigmoid_type)
  x = K.placeholder(ndim=2)
  f = K.function([x], [quantized_tanh(bits, use_real_tanh=use_real_tanh)(x)])
  set_internal_sigmoid(_default_sigmoid_type)

  result = f([test_values])[0]
  min_max = np.array(
                    [quantized_tanh(bits, use_real_tanh=use_real_tanh).min(),
                     quantized_tanh(bits, use_real_tanh=use_real_tanh).max()])

  assert_allclose(result, expected_values, rtol=1e-05)
  assert_allclose(result, min_max, rtol=1e-05)


@pytest.mark.parametrize(
    'bits, integer, use_sigmoid, test_values, expected_values', [
        (
            6,
            2,
            0,
            np.array(
                [[-3.0, 0.0, 2.5625, 3.3671875, 1.5625, 1.046875, 0.054688]],
                dtype=K.floatx()),
            np.array([[0.0, 0.0, 2.5625, 3.375, 1.5625, 1.0625, 0.0625]],
                     dtype=K.floatx()),
        ),
        (6, 2, 1,
         np.array([[
             0.458069, 0.573227, 0.194336, 1.539047, 0.045883, 4.009995,
             3.962494, 3.937500, 0.363266, 0.875198, 0.710938, 4.000000,
             7.000000, 3.937500, 3.937592, 0.199326, 0.458008, 0.625977,
             0.544922, 1.046875, 0.586899, 3.367188, 3.804688, 0.312500,
             0.062500, 0.562500, 0.375000, 3.367188, 1.046875, 2.796875,
             0.054688, 1.562500, 2.562500
         ]],
                  dtype=K.floatx()),
         np.array([[
             0.500000, 0.625000, 0.250000, 1.500000, 0.000000, 3.937500,
             3.937500, 3.937500, 0.375000, 0.875000, 0.750000, 3.937500,
             3.937500, 3.937500, 3.937500, 0.250000, 0.500000, 0.625000,
             0.500000, 1.000000, 0.625000, 3.375000, 3.750000, 0.250000,
             0.000000, 0.500000, 0.375000, 3.375000, 1.000000, 2.750000,
             0.000000, 1.500000, 2.500000
         ]],
                  dtype=K.floatx())),
    ])
def test_quantized_relu(bits, integer, use_sigmoid, test_values, expected_values):
  """Test quantized_relu function."""
  x = K.placeholder(ndim=2)
  f = K.function([x], [quantized_relu(bits, integer, use_sigmoid)(x)])
  result = f([test_values])[0]
  assert_allclose(result, expected_values, rtol=1e-05)


@pytest.mark.parametrize(
    'bits, integer, symmetric, keep_negative, test_values, expected_values', [
        (
            6,
            2,
            0,
            True,
            np.array([[-3.0, -2.0, -1.0, -0.5, 0.0, 0.5, 1, 4, 10]],
                     dtype=K.floatx()),
            np.array([[-3.0, -2.0, -1.0, -0.5, 0.0, 0.5, 1, 3.875, 3.875]],
                     dtype=K.floatx()),
        ),
        (
            6,
            2,
            0,
            False,
            np.array([[-3.0, -2.0, -1.0, -0.5, 0.0, 0.5, 1, 4, 10]],
                     dtype=K.floatx()),
            np.array([[0.0, 0.0, 0.0, 0.0, 0.0, 0.5, 1, 3.9375, 3.9375]],
                     dtype=K.floatx()),
        ),
        (
            6,
            2,
            1,
            True,
            np.array([[-10, -4, -1.0, -0.5, 0.0, 0.5, 1, 4, 10]],
                     dtype=K.floatx()),
            np.array([[-3.875, -3.875, -1.0, -0.5, 0.0, 0.5, 1, 3.875, 3.875]],
                     dtype=K.floatx()),
        )
    ])
def test_quantized_bits(bits, integer, symmetric, keep_negative, test_values,
                        expected_values):
  x = K.placeholder(ndim=2)
  f = K.function([x],
                 [quantized_bits(bits, integer, symmetric, keep_negative)(x)])
  result = f([test_values])[0]
  assert_allclose(result, expected_values, rtol=1e-05)


@pytest.mark.parametrize('alpha, threshold, test_values, expected_values', [
    (1.0, 0.33,
     np.array([[-3.0, -2.0, -1.0, -0.2, 0.0, 0.3, 1, 4, 10]], dtype=K.floatx()),
     np.array([[-1.0, -1.0, -1.0, 0, 0.0, 0.0, 1, 1, 1]], dtype=K.floatx())),
    (10.0, 5.0,
     np.array([[-11.0, -7.0, -4.0, -0.2, 0.0, 0.3, 1, 4, 10]],
              dtype=K.floatx()),
     np.array([[-10.0, -10.0, 0.0, 0, 0.0, 0.0, 0, 0, 10]], dtype=K.floatx())),
])
def test_ternary(alpha, threshold, test_values, expected_values):
  x = K.placeholder(ndim=2)
  f = K.function([x],
                 [ternary(alpha, threshold)(x)])
  result = f([test_values])[0]
  assert_allclose(result, expected_values, rtol=1e-05)


@pytest.mark.parametrize('use_01, alpha, test_values, expected_values', [
    (False, 1.0,
     np.array([[-3.0, -2.0, -1.0, -0.2, 0.0, 0.3, 1, 4, 10]], dtype=K.floatx()),
     np.array([[-1.0, -1.0, -1.0, -1.0, 1, 1, 1, 1, 1]], dtype=K.floatx())),
    (False, 5.0,
     np.array([[-11.0, -7.0, -4.0, -0.2, 0.0, 0.3, 1, 4, 10]],
              dtype=K.floatx()),
     np.array([[-5.0, -5.0, -5.0, -5, 5.0, 5.0, 5, 5, 5]], dtype=K.floatx())),
    (True, 5.0,
     np.array([[-11.0, -7.0, -4.0, -0.2, 0.0, 0.3, 1, 4, 10]],
              dtype=K.floatx()),
     np.array([[0, 0, 0, 0, 5, 5, 5, 5, 5]], dtype=K.floatx())),
])
def test_binary(use_01, alpha, test_values, expected_values):
  x = K.placeholder(ndim=2)
  f = K.function([x], [binary(use_01, alpha)(x)])
  result = f([test_values])[0]
  assert_allclose(result, expected_values, rtol=1e-05)


@pytest.mark.parametrize('test_values, expected_values', [
    (np.array([[42.0] * 100000], dtype=K.floatx()), 42.0),
    (np.array([[100.0] * 100000], dtype=K.floatx()), 100.0),
    (np.array([[48.0] * 100000], dtype=K.floatx()), 48.0),
    (np.array([[-141.0] * 100000], dtype=K.floatx()), -141.0),
    (np.array([[-32.0] * 100000], dtype=K.floatx()), -32.0),
    (np.array([[32.0] * 100000], dtype=K.floatx()), 32.0),
    (np.array([[10031.0] * 100000], dtype=K.floatx()), 10031.0),
    (np.array([[0.0] * 100000], dtype=K.floatx()), 0.0),
])
def test_stochastic_round_quantized_po2(test_values, expected_values):
  K.set_learning_phase(1)
  np.random.seed(666)
  x = K.placeholder(ndim=2)
  q = quantized_po2(use_stochastic_rounding=True)
  f = K.function([x], [q(x)])
  res = f([test_values])[0]
  res = np.average(res)
  assert_allclose(res, expected_values, rtol=1e-01, atol=1e-6)


@pytest.mark.parametrize('test_values, expected_values', [
    (np.array([[42.0] * 100000], dtype=K.floatx()), 42.0),
    (np.array([[-42.0] * 100000], dtype=K.floatx()), 0.0),
    (np.array([[0.0] * 100000], dtype=K.floatx()), 0.0),
    (np.array([[100.0] * 100000], dtype=K.floatx()), 100.0),
    (np.array([[48.0] * 100000], dtype=K.floatx()), 48.0),
])
def test_stochastic_round_quantized_relu_po2(test_values, expected_values):
  K.set_learning_phase(1)
  np.random.seed(666)
  x = K.placeholder(ndim=2)
  q = quantized_relu_po2(use_stochastic_rounding=True)
  f = K.function([x], [q(x)])
  res = f([test_values])[0]
  res = np.average(res)
  assert_allclose(res, expected_values, rtol=1e-01, atol=1e-6)


def test_stochastic_binary():
  np.random.seed(42)
  K.set_learning_phase(1)

  x = np.random.uniform(-0.01, 0.01, size=10)
  x = np.sort(x)

  s = stochastic_binary(alpha="auto_po2")

  ty = np.zeros_like(s)
  ts = 0.0

  n = 1000

  for _ in range(n):
    y = K.eval(s(K.constant(x)))
    scale = K.eval(s.scale)[0]
    ts = ts + scale
    ty = ty + (y / scale)

  result = (ty/n).astype(np.float32)
  scale = np.array([ts/n])

  expected = np.array(
      [-1., -1., -1., -0.852, 0.782, 0.768, 0.97, 0.978, 1.0, 1.0]
  ).astype(np.float32)
  expected_scale = np.array([0.003906])

  assert_allclose(result, expected, atol=0.1)
  assert_allclose(scale, expected_scale, rtol=0.1)


@pytest.mark.parametrize('alpha, test_values, expected_values', [
    (1.0,
     np.array([[-3.0, -2.0, -1.0, -0.2, 0.0, 0.3, 1, 4, 10]], dtype=K.floatx()),
     np.array([[-1.0, -1.0, -1.0, -1.0, 1, 1, 1, 1, 1]], dtype=K.floatx())),
    (5.0,
     np.array([[-11.0, -7.0, -4.0, -0.2, 0.0, 0.3, 1, 4, 10]],
              dtype=K.floatx()),
     np.array([[-5.0, -5.0, -5.0, -5, 5.0, 5.0, 5, 5, 5]], dtype=K.floatx()))
])
def test_stochastic_binary_inference_mode(alpha, test_values, expected_values):
  K.set_learning_phase(0)
  x = K.placeholder(ndim=2)
  q = stochastic_binary(alpha)
  f = K.function([x], [q(x)])
  result = f([test_values])[0]
  assert_allclose(result, expected_values, rtol=1e-05)


@pytest.mark.parametrize(
    'bound, alpha, temperature, expected_values, expected_scale', [
    (
        0.01,
        "auto",
        8,
        np.array([-0.973, -0.903, -0.759, -0.574, -0.242,  0.161,  0.508,  0.723,
            0.874,  0.975]).astype(np.float32),
        np.array([0.008427, 0.007001, 0.0057  , 0.004457, 0.003537, 0.003416,
            0.004507, 0.005536, 0.006853, 0.008282]).astype(np.float32)
    ),
    (
        0.01,
        "auto_po2",
        8,
        np.array([-0.979, -0.877, -0.639, -0.586, -0.23 ,  0.154,  0.327,  0.603,
            0.83 ,  0.986]).astype(np.float32),
        np.array([0.007812, 0.007812, 0.007812, 0.003906, 0.003906, 0.003906,
            0.007812, 0.007812, 0.007812, 0.007812]).astype(np.float32)
    )
])
def test_stochastic_ternary(bound, alpha, temperature, expected_values, expected_scale):
  np.random.seed(42)
  K.set_learning_phase(1)

  n = 1000

  x = np.random.uniform(-bound, bound, size=(n, 10))
  x = np.sort(x, axis=1)

  s = stochastic_ternary(alpha=alpha, temperature=temperature)

  y = K.eval(s(K.constant(x)))
  scale = K.eval(s.scale).astype(np.float32)[0]

  ty = np.zeros_like(s)
  for i in range(n):
    ty = ty + (y[i] / scale)

  result = (ty/n).astype(np.float32)

  assert_allclose(result, expected_values, atol=0.1)
  assert_allclose(scale, expected_scale, rtol=0.1)


@pytest.mark.parametrize('alpha, threshold, test_values, expected_values', [
    (1.0, 0.33,
     np.array([[-3.0, -2.0, -1.0, -0.2, 0.0, 0.3, 1, 4, 10]], dtype=K.floatx()),
     np.array([[-1.0, -1.0, -1.0, 0, 0.0, 0.0, 1, 1, 1]], dtype=K.floatx())),
    (10.0, 5.0,
     np.array([[-11.0, -7.0, -4.0, -0.2, 0.0, 0.3, 1, 4, 10]],
              dtype=K.floatx()),
     np.array([[-10.0, -10.0, 0.0, 0, 0.0, 0.0, 0, 0, 10]], dtype=K.floatx())),
])
def test_stochastic_ternary_inference_mode(alpha, threshold, test_values, expected_values):
  K.set_learning_phase(0)
  x = K.placeholder(ndim=2)
  q = stochastic_ternary(alpha, threshold)
  f = K.function([x],
                 [q(x)])
  result = f([test_values])[0]
  assert_allclose(result, expected_values, rtol=1e-05)


@pytest.mark.parametrize(
    # y = x * relu6(x+3)/6, the total world length is 6 bits with 2 integer
    # bits. The quantization is in asymmetric mode.
    ('bits, integer, symmetric, relu_shift, relu_upper_bound,'
     'test_values, expected_values'), [
         (
          6, 2, 0, 3, 6,
          np.array([[-3.0, -2.0, -1.0, -0.5, 0.0, 0.5, 1, 4, 10]],
                   dtype=K.floatx()),
          np.array([[0., -0.375, -0.375, -0.25,  0., 0.25, 0.625,
                     3.875, 3.875]], dtype=K.floatx()),
         ),
         (
          6, 4, 1, 3, 6,
          np.array([[-10.0, -2.0, -2.3, -0.25, 0.0, 0.5, 1, 4, 10]],
                   dtype=K.floatx()),
          np.array([[0., -0.5, -0.5, 0., 0., 0.5, 0.5, 4., 10.]],
                   dtype=K.floatx()),
         ),
         (
          2, 0, 0, 3, 6,
          np.array([[-10.0, -2.0, -2.3, -0.25, 0.0, 0.5, 1, 4, 10]],
                   dtype=K.floatx()),
          np.array([[0., -0.5, -0.5, 0., 0., 0.5, 0.5, 0.5, 0.5]],
                   dtype=K.floatx()),
         ),
        ])
def test_quantized_hswish(bits, integer, symmetric, relu_shift,
                          relu_upper_bound, test_values, expected_values):
  x = K.placeholder(ndim=2)
  f = K.function(
      [x], [quantized_hswish(bits, integer, symmetric,relu_shift=relu_shift,
                           relu_upper_bound=relu_upper_bound)(x)])
  result = f([test_values])[0]
  assert_allclose(result, expected_values, rtol=1e-05)


if __name__ == '__main__':
  pytest.main([__file__])<|MERGE_RESOLUTION|>--- conflicted
+++ resolved
@@ -27,6 +27,7 @@
 from qkeras import binary
 from qkeras import hard_sigmoid
 from qkeras import quantized_bits
+from qkeras import quantized_hswish
 from qkeras import quantized_po2
 from qkeras import quantized_relu
 from qkeras import quantized_relu_po2
@@ -36,12 +37,8 @@
 from qkeras import stochastic_binary
 from qkeras import stochastic_ternary
 from qkeras import ternary
-<<<<<<< HEAD
 from qkeras.quantizers import _default_sigmoid_type
 
-=======
-from qkeras import quantized_hswish
->>>>>>> a4477231
 
 @pytest.mark.parametrize(
     'bits, max_value, use_stochastic_rounding, quadratic_approximation, '
